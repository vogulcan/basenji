--- conflicted
+++ resolved
@@ -600,7 +600,6 @@
       exit(1)
 
 
-<<<<<<< HEAD
 ################################################################
 # AGC
 # https://github.com/sayakpaul/Adaptive-Gradient-Clipping
@@ -634,8 +633,6 @@
   return new_grads
 
 
-=======
->>>>>>> 39bcc0b0
 class EarlyStoppingMin(tf.keras.callbacks.EarlyStopping):
   """Stop training when a monitored quantity has stopped improving.
   Arguments:
