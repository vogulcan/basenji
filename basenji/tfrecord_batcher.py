# Licensed under the Apache License, Version 2.0 (the "License");
# you may not use this file except in compliance with the License.
# You may obtain a copy of the License at

#     https://www.apache.org/licenses/LICENSE-2.0

# Unless required by applicable law or agreed to in writing, software
# distributed under the License is distributed on an "AS IS" BASIS,
# WITHOUT WARRANTIES OR CONDITIONS OF ANY KIND, either express or implied.
# See the License for the specific language governing permissions and
# limitations under the License.
# =========================================================================


import os
import sys

import tensorflow as tf

from basenji import dna_io
from basenji import ops
from basenji import tfrecord_util

# Multiplier for how many items to have in the shuffle buffer, invariant of how
# many files we're parallel-interleaving for our input datasets.
SHUFFLE_BUFFER_DEPTH_PER_FILE = 32
# Number of files to concurrently read from, and interleave, for our input
# datasets.
NUM_FILES_TO_PARALLEL_INTERLEAVE = 8
<<<<<<< HEAD

def shift_sequence(seq, shift_amount, pad_value):
  """Shift a sequence left or right by shift_amount.
  Args:
    seq: a [batch_size, sequence_length, sequence_depth] sequence to shift
    shift_amount: the signed amount to shift (tf.int32 or int)
    pad_value: value to fill the padding (primitive or scalar tf.Tensor)
  """
  if seq.shape.ndims != 3:
    raise ValueError('input sequence should be rank 3')
  input_shape = seq.shape

  pad = pad_value * tf.ones_like(seq[:, 0:tf.abs(shift_amount), :])

  def _shift_right(_seq):
    sliced_seq = _seq[:, :-shift_amount:, :]
    return tf.concat([pad, sliced_seq], axis=1)

  def _shift_left(_seq):
    sliced_seq = _seq[:, -shift_amount:, :]
    return tf.concat([sliced_seq, pad], axis=1)

  output = tf.cond(
      tf.greater(shift_amount, 0), lambda: _shift_right(seq),
      lambda: _shift_left(seq))

  output.set_shape(input_shape)
  return output

# TODO(dbelanger) change inputs to be (features, labels) like for Estimator.
def rc_data_augmentation(dataset):
  """Apply reverse complement to seq and flip label/na along the time axis.

  Args:
    dataset: dict with keys 'sequence,' 'label,' and 'na.'
  Returns
    transformed_dataset: augmented data
    process_predictions_fn: callable to be applied to predictions
      such that they are directly comparable to the input dataset['label']
      rather than transformed_dataset['label']. Here, it flips the prediction
      along the time axis.
  """
  seq, label, na = [dataset[k] for k in ['sequence', 'label', 'na']]

  do_flip = tf.random_uniform(shape=[]) > 0.5
  seq, label, na = tf.cond(do_flip, lambda: ops.reverse_complement_transform(seq, label, na),
                           lambda: (seq, label, na))

  def process_predictions_fn(predictions):
    return tf.cond(do_flip, lambda: tf.reverse(predictions, axis=[1]),
                               lambda: predictions)

  transformed_dataset = {'sequence': seq, 'label': label, 'na': na}
  return transformed_dataset, process_predictions_fn


def shift_sequence_augmentation(seq, shift_augment_offsets, pad_value):
  """Shift seq by a random amount. Pad to maintain the input size.

  Args:
    seq: input sequence of size [batch_size, length, depth]
    shift_augment_offsets: list of int offsets to sample from. If `None` or
      `[]`, then only "shift" by 0 (the identity).
    pad_value: value to fill the padding with.
  Returns:
    shifted and padded sequence of size [batch_size, length, depth]
  """
  # The value of the parameter shift_augment_offsets are the set of things to
  # _augment_ the original data with, and we want to, in addition to including
  # those augmentations, actually include the original data.
  total_set_of_shifts = []
  if shift_augment_offsets:
    total_set_of_shifts += shift_augment_offsets
  if 0 not in total_set_of_shifts:
    total_set_of_shifts.append(0)

  shift_index = tf.random_uniform(
      shape=[], minval=0, maxval=len(total_set_of_shifts), dtype=tf.int64)
  shift_value = tf.gather(tf.constant(total_set_of_shifts), shift_index)

  seq = tf.cond(
      tf.not_equal(shift_value, 0),
      lambda: shift_sequence(seq, shift_value, pad_value), lambda: seq)

  return seq


def apply_data_augmentation(input_ops, label_ops, augment_with_complement,
                            shift_augment_offsets):
  """Apply data augmentation to input and label ops.
  Args:
    input_ops: dict containing input Tensors.
    label_ops: dict containing label Tensors.
    augment_with_complement: whether to do reverse complement augmentation.
    shift_augment_offsets: offsets used for doing shift-based augmentation.
      Can be `None` or `[]` to indicate no shift-augmentation.

  Returns:
    transformed_inputs: inputs with augmentation applied.
    transformed_labels: labels transformed in accordance with the augmentation.
    process_predictions_fn: callable to be applied to predictions
      such that they are directly comparable to the label_ops
      rather than transformed_labels.
  """
  data_ops = {}
  data_ops.update(input_ops)
  data_ops.update(label_ops)

  augmented_data_ops, process_predictions_fn = data_augmentation_from_data_ops(
      data_ops, augment_with_complement, shift_augment_offsets)
  return ({
      'sequence': augmented_data_ops['sequence']
  }, {name: augmented_data_ops[name]
      for name in ['label', 'na']}, process_predictions_fn)

# TODO(dbelanger) switch to directly calling apply_data_augmentation
def data_augmentation_from_data_ops(data_ops, augment_with_complement,
                                    shift_augment_offsets):
  process_predictions_fn = None

  if shift_augment_offsets and len(shift_augment_offsets) > 1:
    pad_value = 0.25
    data_ops['sequence'] = shift_sequence_augmentation(
        data_ops['sequence'], shift_augment_offsets, pad_value)

  if augment_with_complement:
    data_ops, process_predictions_fn = rc_data_augmentation(data_ops)

  return data_ops, process_predictions_fn

=======
>>>>>>> 1bbd27f0

def tfrecord_dataset(tfr_data_files_pattern,
                     batch_size,
                     seq_length,
                     seq_depth,
                     target_length,
                     num_targets,
                     mode,
                     use_static_batch_size=False,
                     repeat=True):
  """Load TFRecord format data.

  The tf.Example assumed to be ZLIB compressed with fields:
    sequence: tf.string FixedLenFeature of length seq_length * seq_depth.
    label: tf.float32 FixedLenFeature of target_length * num_targets.

  Args:
   tfr_data_files_pattern: Pattern (potentially with globs) for TFRecord
     format files. See `tf.gfile.Glob` for more information.
    batch_size: batch_size
    seq_length: length of input sequence
    seq_depth: vocabulary size of the inputs (4 for raw DNA)
    target_length: length of the target sequence
    num_targets: number of targets at each target sequence location
j   mode: a tf.estimator.ModeKeys instance
    use_static_batch_size: whether to enforce that all batches have a fixed
      batch size. Note that for test data, where we don't take repeated passes,
      setting this to True will drop a few examples from the end of the dataset,
      if batch size doesn't divide the number of test examples, rather than
      causing an exception.
    repeat: repeat the training dataset
  Returns:
    A Dataset which will produce a dict with the following tensors:
      sequence: [batch_size, sequence_length, seq_depth]
      label: [batch_size, num_targets, target_length]
      na: [batch_size, num_targets]
  """

  tfr_files = order_tfrecords(tfr_data_files_pattern)
  if tfr_files:
    dataset = tf.data.Dataset.list_files(tf.constant(tfr_files), shuffle=False)
  else:
    print('Cannot order TFRecords %s' % tfr_data_files_pattern, file=sys.stderr)
    dataset = tf.data.Dataset.list_files(tfr_data_files_pattern)

  def file_to_records(filename):
    return tf.data.TFRecordDataset(filename, compression_type='ZLIB')

  if mode == tf.estimator.ModeKeys.TRAIN:  # Shuffle, repeat, and parallelize.
    # abstaining from repeat makes it easier to separate epochs
    if repeat:
      dataset = dataset.repeat()

    dataset = dataset.apply(
        # Interleaving allows us to pull one element from one file, and then
        # switch to pulling from another file, without fully reading the first.
        tf.contrib.data.parallel_interleave(
            map_func=file_to_records,
            # Magic number for cycle-length chosen by trying 64 (mentioned as a
            # best practice) and then noticing a significant bump in memory
            # usage. Reducing to 10 alleviated some of the memory pressure.
            cycle_length=NUM_FILES_TO_PARALLEL_INTERLEAVE, sloppy=True))

    # The shuffle applies to the whole dataset (after interleave), so it's
    # important that the shuffle buffer be larger than the number of files.
    # Otherwise, we'd go through each file individually.
    dataset = dataset.shuffle(buffer_size=NUM_FILES_TO_PARALLEL_INTERLEAVE *
                              SHUFFLE_BUFFER_DEPTH_PER_FILE)

  else:
    # Don't parallelize, shuffle, or repeat.
    # Use flat_map as opposed to map because file_to_records produces a dataset,
    # so with (non-flat) map, we'd have a dataset of datasets.
    dataset = dataset.flat_map(file_to_records)

  if batch_size is None:
    raise ValueError('batch_size is None')

  if use_static_batch_size:
    dataset = dataset.apply(
        tf.contrib.data.batch_and_drop_remainder(batch_size))
  else:
    dataset = dataset.batch(batch_size)

  def _parse(example_protos):
    features = {
        tfrecord_util.TFR_INPUT: tf.FixedLenFeature([], tf.string),
        tfrecord_util.TFR_OUTPUT: tf.FixedLenFeature([], tf.string),
    }

    parsed_features = tf.parse_example(example_protos, features=features)

    static_batch_size = batch_size if use_static_batch_size else -1

    seq = tf.decode_raw(parsed_features[tfrecord_util.TFR_INPUT], tf.uint8)
    seq = tf.reshape(seq, [static_batch_size, seq_length, seq_depth])
    seq = tf.cast(seq, tf.float32)

    label = tf.decode_raw(parsed_features[tfrecord_util.TFR_OUTPUT], tf.float16)
    label = tf.reshape(label, [static_batch_size, target_length, num_targets])
    label = tf.cast(label, tf.float32)

    if use_static_batch_size:
      na = tf.zeros(label.shape[:-1], dtype=tf.bool)
    else:
      na = tf.zeros(tf.shape(label)[:-1], dtype=tf.bool)

    return {'sequence': seq, 'label': label, 'na': na}

  dataset = dataset.map(_parse)

  return dataset

def make_data_ops(job,
                  files_pattern,
                  mode,
                  use_static_batch_size=False):
  """Get an iterator over your training data.

  Args:
    job: a dictionary of parsed parameters.
      See `basenji.google.params.read_job_params` for more information.
    batch_size: the batch size.
    files_pattern: A file path pattern that has your training data. For example,
      '/cns/sandbox/home/mlbileschi/brain/basenji/data/train/*'.
    mode: a tf.estimator.ModeKeys instance.
    use_static_batch_size: whether to enforce that all batches have a fixed
      batch size. Note that for test data, where we don't take repeated passes,
      setting this to True will drop a few examples from the end of the data
  """
  if len(tf.gfile.Glob(files_pattern)) == 0:
    raise ValueError('0 files matched files_pattern ' + files_pattern + '.')

  batcher = tfrecord_dataset(
      files_pattern,
      job['batch_size'],
      job['seq_length'],
      job['seq_depth'],
      job['target_length'],
      job['num_targets'],
      mode=mode,
      use_static_batch_size=use_static_batch_size)

  return batcher.make_one_shot_iterator().get_next()


def num_possible_augmentations(augment_with_complement, shift_augment_offsets):
  # The value of the parameter shift_augment_offsets are the set of things to
  # _augment_ the original data with, and we want to, in addition to including
  # those augmentations, actually include the original data.
  if shift_augment_offsets:
    total_set_of_shifts = [0] + shift_augment_offsets
  else:
    total_set_of_shifts = [0]

  num_augments = 2 if augment_with_complement else 1
  num_augments *= len(total_set_of_shifts)
  return num_augments


def make_input_fn(job, data_file_pattern, mode, use_static_batch_size):
  """Makes an input_fn, according to the `Experiment` `input_fn` interface.

  Args:
    job: a dictionary of parsed parameters.
      See `basenji.google.params.read_job_params` for more information.
    data_file_pattern: A file path pattern that has your training data.
      For example, '/cns/sandbox/home/mlbileschi/brain/basenji/data/train/*'.
    mode: a tf.estimator.ModeKeys instance.
    use_static_batch_size: whether to enforce that all batches have a fixed
      batch size. Note that for test data, where we don't take repeated passes,
      setting this to True will drop a few examples from the end of the data
  Returns:
    input_fn to be used by Experiment
  """

  def _input_fn():
    shuffle = mode == tf.contrib.learn.ModeKeys.TRAIN
    data_ops = make_data_ops(job, data_file_pattern, mode,
                             use_static_batch_size)
    features = {'sequence': data_ops['sequence']}
    labels = {'label': data_ops['label'], 'na': data_ops['na']}
    return features, labels

  return _input_fn


def order_tfrecords(tfr_pattern):
  """Check for TFRecords files fitting my pattern in succession,
     else return empty list."""
  tfr_files = []

  if tfr_pattern.count('*') == 1:
    i = 0
    tfr_file = tfr_pattern.replace('*', str(i))

    while os.path.isfile(tfr_file):
      tfr_files.append(tfr_file)
      i += 1
      tfr_file = tfr_pattern.replace('*', str(i))

  return tfr_files


# TODO(dbelanger) Remove this functionality.
class TFRecordBatcher(object):
  """Load TFRecord format data. Many args are unused and for API-compatibility.

     Args:
       tfr_data_file_pattern: Pattern (potentially with globs) for TFRecord
         format files. See `tf.gfile.Glob` for more information.
       load_targets: whether to load targets (unused)
       seq_length: length of the input sequences
       seq_depth: vocabulary size of the inputs (4 for raw DNA)
       target_length: length of the target sequence
       num_targets: number of targets at each target sequence location
       mode: a tf.estimator.ModeKeys instance
       NAf: (unused)
       batch_size: batch_size
       pool_width: width of pooling layers (unused)
       shuffle: whether the batcher should shuffle the data
  """

  def __init__(self,
               tfr_data_file_pattern,
               load_targets,
               seq_length,
               seq_depth,
               target_length,
               num_targets,
               mode,
               NAf=None,
               batch_size=64,
               pool_width=1,
               shuffle=False):

    self.session = None

    filenames = tf.gfile.Glob(tfr_data_file_pattern)

    dataset = tfrecord_dataset(filenames, batch_size, seq_length, seq_depth,
                               target_length, num_targets, mode)

    self.iterator = dataset.make_initializable_iterator()
    self._next_element = self.iterator.get_next()

  def initialize(self, sess):
    sess.run(self.iterator.initializer)

  def next(self, rc=False, shift=0):
    try:
      d = self.session.run(self._next_element)

      Xb = d['sequence']
      Yb = d['label']
      NAb = d['na']
      Nb = Xb.shape[0]

      # reverse complement
      if rc:
        if Xb is not None:
          Xb = dna_io.hot1_augment(Xb, rc, shift)
        if Yb is not None:
          Yb = Yb[:, ::-1, :]
        if NAb is not None:
          NAb = NAb[:, ::-1]

      return Xb, Yb, NAb, Nb

    except tf.errors.OutOfRangeError:
      return None, None, None, None

  def reset(self):
    return self.initialize(self.session)<|MERGE_RESOLUTION|>--- conflicted
+++ resolved
@@ -27,139 +27,6 @@
 # Number of files to concurrently read from, and interleave, for our input
 # datasets.
 NUM_FILES_TO_PARALLEL_INTERLEAVE = 8
-<<<<<<< HEAD
-
-def shift_sequence(seq, shift_amount, pad_value):
-  """Shift a sequence left or right by shift_amount.
-  Args:
-    seq: a [batch_size, sequence_length, sequence_depth] sequence to shift
-    shift_amount: the signed amount to shift (tf.int32 or int)
-    pad_value: value to fill the padding (primitive or scalar tf.Tensor)
-  """
-  if seq.shape.ndims != 3:
-    raise ValueError('input sequence should be rank 3')
-  input_shape = seq.shape
-
-  pad = pad_value * tf.ones_like(seq[:, 0:tf.abs(shift_amount), :])
-
-  def _shift_right(_seq):
-    sliced_seq = _seq[:, :-shift_amount:, :]
-    return tf.concat([pad, sliced_seq], axis=1)
-
-  def _shift_left(_seq):
-    sliced_seq = _seq[:, -shift_amount:, :]
-    return tf.concat([sliced_seq, pad], axis=1)
-
-  output = tf.cond(
-      tf.greater(shift_amount, 0), lambda: _shift_right(seq),
-      lambda: _shift_left(seq))
-
-  output.set_shape(input_shape)
-  return output
-
-# TODO(dbelanger) change inputs to be (features, labels) like for Estimator.
-def rc_data_augmentation(dataset):
-  """Apply reverse complement to seq and flip label/na along the time axis.
-
-  Args:
-    dataset: dict with keys 'sequence,' 'label,' and 'na.'
-  Returns
-    transformed_dataset: augmented data
-    process_predictions_fn: callable to be applied to predictions
-      such that they are directly comparable to the input dataset['label']
-      rather than transformed_dataset['label']. Here, it flips the prediction
-      along the time axis.
-  """
-  seq, label, na = [dataset[k] for k in ['sequence', 'label', 'na']]
-
-  do_flip = tf.random_uniform(shape=[]) > 0.5
-  seq, label, na = tf.cond(do_flip, lambda: ops.reverse_complement_transform(seq, label, na),
-                           lambda: (seq, label, na))
-
-  def process_predictions_fn(predictions):
-    return tf.cond(do_flip, lambda: tf.reverse(predictions, axis=[1]),
-                               lambda: predictions)
-
-  transformed_dataset = {'sequence': seq, 'label': label, 'na': na}
-  return transformed_dataset, process_predictions_fn
-
-
-def shift_sequence_augmentation(seq, shift_augment_offsets, pad_value):
-  """Shift seq by a random amount. Pad to maintain the input size.
-
-  Args:
-    seq: input sequence of size [batch_size, length, depth]
-    shift_augment_offsets: list of int offsets to sample from. If `None` or
-      `[]`, then only "shift" by 0 (the identity).
-    pad_value: value to fill the padding with.
-  Returns:
-    shifted and padded sequence of size [batch_size, length, depth]
-  """
-  # The value of the parameter shift_augment_offsets are the set of things to
-  # _augment_ the original data with, and we want to, in addition to including
-  # those augmentations, actually include the original data.
-  total_set_of_shifts = []
-  if shift_augment_offsets:
-    total_set_of_shifts += shift_augment_offsets
-  if 0 not in total_set_of_shifts:
-    total_set_of_shifts.append(0)
-
-  shift_index = tf.random_uniform(
-      shape=[], minval=0, maxval=len(total_set_of_shifts), dtype=tf.int64)
-  shift_value = tf.gather(tf.constant(total_set_of_shifts), shift_index)
-
-  seq = tf.cond(
-      tf.not_equal(shift_value, 0),
-      lambda: shift_sequence(seq, shift_value, pad_value), lambda: seq)
-
-  return seq
-
-
-def apply_data_augmentation(input_ops, label_ops, augment_with_complement,
-                            shift_augment_offsets):
-  """Apply data augmentation to input and label ops.
-  Args:
-    input_ops: dict containing input Tensors.
-    label_ops: dict containing label Tensors.
-    augment_with_complement: whether to do reverse complement augmentation.
-    shift_augment_offsets: offsets used for doing shift-based augmentation.
-      Can be `None` or `[]` to indicate no shift-augmentation.
-
-  Returns:
-    transformed_inputs: inputs with augmentation applied.
-    transformed_labels: labels transformed in accordance with the augmentation.
-    process_predictions_fn: callable to be applied to predictions
-      such that they are directly comparable to the label_ops
-      rather than transformed_labels.
-  """
-  data_ops = {}
-  data_ops.update(input_ops)
-  data_ops.update(label_ops)
-
-  augmented_data_ops, process_predictions_fn = data_augmentation_from_data_ops(
-      data_ops, augment_with_complement, shift_augment_offsets)
-  return ({
-      'sequence': augmented_data_ops['sequence']
-  }, {name: augmented_data_ops[name]
-      for name in ['label', 'na']}, process_predictions_fn)
-
-# TODO(dbelanger) switch to directly calling apply_data_augmentation
-def data_augmentation_from_data_ops(data_ops, augment_with_complement,
-                                    shift_augment_offsets):
-  process_predictions_fn = None
-
-  if shift_augment_offsets and len(shift_augment_offsets) > 1:
-    pad_value = 0.25
-    data_ops['sequence'] = shift_sequence_augmentation(
-        data_ops['sequence'], shift_augment_offsets, pad_value)
-
-  if augment_with_complement:
-    data_ops, process_predictions_fn = rc_data_augmentation(data_ops)
-
-  return data_ops, process_predictions_fn
-
-=======
->>>>>>> 1bbd27f0
 
 def tfrecord_dataset(tfr_data_files_pattern,
                      batch_size,
